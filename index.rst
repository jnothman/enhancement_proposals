--- conflicted
+++ resolved
@@ -9,12 +9,9 @@
     :maxdepth: 1
     :caption: Under review
 
-<<<<<<< HEAD
     under_review
     slep005/proposal
-=======
     SLEP009: Keyword-only arguments (voting until 11 Oct 2019) <slep009/proposal>
->>>>>>> 9ccfa2ea
 
 .. toctree::
     :maxdepth: 1
